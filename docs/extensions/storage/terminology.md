---
title: "Terminology"
date: 2018-05-02T00:00:00+00:00
weight: 17
geekdocRepo: https://github.com/owncloud/ocis
geekdocEditPath: edit/master/docs/extensions/storage
geekdocFilePath: terminology.md
---

Communication is hard. And clear communication is even harder. You may encounter the following terms throughout the documentation, in the code or when talking to other developers. Just keep in mind that whenever you hear or read *storage*, that term needs to be clarified, because on its own it is too vague. PR welcome.

## Logical concepts

### Resources
A *resource* is the basic building block that oCIS manages. It can be of [different types](https://cs3org.github.io/cs3apis/#cs3.storage.provider.v1beta1.ResourceType):
- an actual *file*
- a *container*, e.g. a folder or bucket
- a *symlink*, or
- a [*reference*]({{< ref "#references" >}}) which can point to a resource in another [*storage provider*]({{< ref "#storage-providers" >}})

<<<<<<< HEAD
### References
A *reference* identifies a [*resource*]({{< ref "#resources" >}}). A [*CS3 reference*](https://cs3org.github.io/cs3apis/#cs3.storage.provider.v1beta1.Reference) can carry a *path* and a [CS3 *resource id*](https://cs3org.github.io/cs3apis/#cs3.storage.provider.v1beta1.ResourceId). The references come in two flavors: absolute and combined.
Absolute references have either the *path* or the *resource id* set:
- An absolute *path* MUST start with a `/`. The *resource id* MUST be empty.
- An absolute *resource id* uniquely identifies a [*resource*]({{< ref "#resources" >}}) and is used as a stable identifier for sharing. The *path* MUST be empty.
Combined references have both, *path* and *resource id* set:
- the *resource id* identifies the root [*resource*]({{< ref "#resources" >}})
- the *path* is relative to that root. It MUST start with `.`
=======
## References

A *reference* is a logical concept that identifies a [*resource*]({{< ref "#resources" >}}). A [*CS3 reference*](https://cs3org.github.io/cs3apis/#cs3.storage.provider.v1beta1.Reference) consists of either
- a *path* based reference, used to identify a [*resource*]({{< ref "#resources" >}}) in the [*namespace*]({{< ref "./namespaces.md" >}}) of a [*storage provider*]({{< ref "#storage-providers" >}}). It must start with a `/`.
- a [CS3 *id* based reference](https://cs3org.github.io/cs3apis/#cs3.storage.provider.v1beta1.ResourceId), uniquely identifying a [*resource*]({{< ref "#resources" >}}) in the [*namespace*]({{< ref "./namespaces.md" >}}) of a [*storage provider*]({{< ref "#storage-providers" >}}). It consists of a `storage provider id` and an `opaque id`. The `storage provider id` must NOT start with a `/`.

{{< hint info >}}
The `/` is important because currently the static [*storage registry*]({{< ref "#storage-space-registries" >}}) uses a map to look up which [*storage provider*]({{< ref "#storage-providers" >}}) is responsible for the resource. Paths must be prefixed with `/` so there can be no collisions between paths and storage provider ids in the same map.
{{< /hint >}}


{{< hint warning >}}
### Alternative: reference triple ####
A *reference* is a logical concept. It identifies a [*resource*]({{< ref "#resources" >}}) and consists of
a `storage_space`, a `<root_id>` and a `<path>`
```
<storage_space>!<root_id>:<path>
```
While all components are optional, only three cases are used:
| format | example | description |
|-|-|-|
| `!:<absolute_path>` | `!:/absolute/path/to/file.ext` | absolute path | 
| `<storage_space>!:<relative_path>` | `ee1687e5-ac7f-426d-a6c0-03fed91d5f62!:path/to/file.ext` | path relative to the root of the storage space | 
| `<storage_space>!<root>:<relative_path>` | `ee1687e5-ac7f-426d-a6c0-03fed91d5f62!c3cf23bb-8f47-4719-a150-1d25a1f6fb56:to/file.ext` | path relative to the specified node in the storage space, used to reference resources without disclosing parent paths |

`<storage_space>` should be a UUID to prevent references from breaking when a *user* or [*storage space*]({{< ref "#storage-spaces" >}}) gets renamed. But it can also be derived from a migration of an oc10 instance by concatenating an instance identifier and the numeric storage id from oc10, e.g. `oc10-instance-a$1234`.

A reference will often start as an absolute/global path, e.g. `!:/home/Projects/Foo`. The gateway will look up the storage provider that is responsible for the path

| Name | Description | Who resolves it? |
|------|-------------|-|
| `!:/home/Projects/Foo` | the absolute path a client like davfs will use. | The gateway uses the storage registry to look up the responsible storage provider |
| `ee1687e5-ac7f-426d-a6c0-03fed91d5f62!:/Projects/Foo` | the `storage_space` is the same as the `root`, the path becomes relative to the root | the storage provider can use this reference to identify this resource |

Now, the same file is accessed as a share
| Name | Description |
|------|-------------|
| `!:/users/Einstein/Projects/Foo` | `Foo` is the shared folder |
| `ee1687e5-ac7f-426d-a6c0-03fed91d5f62!56f7ceca-e7f8-4530-9a7a-fe4b7ec8089a:` | `56f7ceca-e7f8-4530-9a7a-fe4b7ec8089a` is the id of `Foo`, the path is empty |


The `:`, `!` and `$` are chosen from the set of [RFC3986 sub delimiters](https://tools.ietf.org/html/rfc3986#section-2.2) on purpose. They can be used in URLs without having to be encoded. In some cases, a delimiter can be left out if a component is not set:
| reference | interpretation |
|-|-|
| `/absolute/path/to/file.ext` | absolute path, all delimiters omitted |
| `ee1687e5-ac7f-426d-a6c0-03fed91d5f62!path/to/file.ext` | relative path in the given storage space, root delimiter `:` omitted |
| `56f7ceca-e7f8-4530-9a7a-fe4b7ec8089a:to/file.ext` | relative path in the given root node, storage space delimiter `!` omitted |
| `ee1687e5-ac7f-426d-a6c0-03fed91d5f62!56f7ceca-e7f8-4530-9a7a-fe4b7ec8089a:` | node id in the given storage space, `:` must be present |
| `ee1687e5-ac7f-426d-a6c0-03fed91d5f62` | root of the storage space, all delimiters omitted, can be distinguished by the `/` |

{{< /hint >}}

## Storage Drivers

A *storage driver* implements access to a [*storage system*]({{< ref "#storage-systems" >}}):

It maps the *path* and *id* based CS3 *references* to an appropriate [*storage system*]({{< ref "#storage-systems" >}}) specific reference, e.g.:
- eos file ids
- posix inodes or paths
- deconstructed filesystem nodes

{{< hint warning >}}
**Proposed Change**
iOS clients can only queue single requests to be executed in the background. The queue an upload and need to be able to identify the uploaded file after it has been uploaded to the server. The disconnected nature of the connection might cause workflows or manual user interaction with the file on the server to move the file to a different place or changing the content while the device is offline. However, on the device users might have marked the file as favorite or added it to other iOS specific collections. To be able to reliably identify the file the client can generate a `uuid` and attach it to the file metadata during the upload. While it is not necessary to look up files by this `uuid` having a second file id that serves exactly the same purpose as the `file id` is redundant.

Another aspect for the `file id` / `uuid` is that it must be a logical identifier that can be set, at least by internal systems. Without a writeable fileid we cannot restore backups or migrate storage spaces from one storage provider to another storage provider.

Technically, this means that every storage driver needs to have a map of a `uuid` to in internal resource identifier. This internal resource identifier can be
- an eos fileid, because eos can look up files by id
- an inode if the filesystem and the storage driver support looking up by inode
- a path if the storage driver has no way of looking up files by id.
  - In this case other mechanisms like inotify, kernel audit or a fuse overlay might be used to keep the paths up to date.
  - to prevent excessive writes when deep folders are renamed a reverse map might be used: it will map the `uuid` to `<parentuuid>:<childname>`, allowing to trade writes for reads

{{< /hint >}}
## Storage Providers

A *storage provider* manages [*resources*]({{< ref "#resources" >}}) identified by a [*reference*]({{< ref "#references" >}})
by accessing a [*storage system*]({{< ref "#storage-systems" >}}) with a [*storage driver*]({{< ref "#storage-drivers" >}}).

{{< svg src="extensions/storage/static/storageprovider.drawio.svg" >}}

{{< hint warning >}}
**Proposed Change**
A *storage provider* manages multiple [*storage spaces*]({{< ref "#storage-space" >}})
by accessing a [*storage system*]({{< ref "#storage-systems" >}}) with a [*storage driver*]({{< ref "#storage-drivers" >}}).
>>>>>>> 43a14f50

## Technical concepts

<<<<<<< HEAD
### Storage Systems
=======
By making [*storage providers*]({{< ref "#storage-providers" >}}) aware of [*storage spaces*]({{< ref "#storage-spaces" >}}) we can get rid of the current `enablehome` flag / hack in reva, which lead to the [spawn of `*home` drivers](https://github.com/cs3org/reva/tree/master/pkg/storage/fs). Furthermore, provisioning a new [*storage space*]({{< ref "#storage-space" >}}) becomes a generic operation, regardless of the need of provisioning a new user home or a new project space.
{{< /hint >}}

## Storage Space Registries

A *storage registry* manages the [*CS3 global namespace*]({{< ref "./namespaces.md#cs3-global-namespaces" >}}):
It is used by the *gateway*
to look up `address` and `port` of the [*storage provider*]({{< ref "#storage-providers" >}})
that should handle a [*reference*]({{< ref "#references" >}}).

{{< svg src="extensions/storage/static/storageregistry.drawio.svg" >}}

{{< hint warning >}}
**Proposed Change**
A *storage space registry* manages the [*namespace*]({{< ref "./namespaces.md" >}}) for a *user*:
It is used by the *gateway*
to look up `address` and `port` of the [*storage provider*]({{< ref "#storage-providers" >}})
that is currently serving a [*storage space*]({{< ref "#storage-space" >}}).

{{< svg src="extensions/storage/static/storageregistry-spaces.drawio.svg" >}}

By making *storage registries* aware of [*storage spaces*]({{< ref "#storage-spaces" >}}) we can query them for a listing of all [*storage spaces*]({{< ref "#storage-spaces" >}}) a user has access to. Including his home, received shares, project folders or group drives. See [a WIP PR for spaces in the oCIS repo (#1827)](https://github.com/owncloud/ocis/pull/1827) for more info.
{{< /hint >}}

## Storage Spaces
A *storage space* is a logical concept:
It is a tree of [*resources*]({{< ref "#resources" >}})*resources*
with a single *owner* (*user* or *group*), 
a *quota* and *permissions*, identified by a `storage space id`.

{{< svg src="extensions/storage/static/storagespace.drawio.svg" >}}

Examples would be every user's home storage space, project storage spaces or group storage spaces. While they all serve different purposes and may or may not have workflows like anti virus scanning enabled, we need a way to identify and manage these subtrees in a generic way. By creating a dedicated concept for them this becomes easier and literally makes the codebase cleaner. A [*storage space registry*]({{< ref "#storage-space-registries" >}}) then allows listing the capabilities of [*storage spaces*]({{< ref "#storage-spaces" >}}), e.g. free space, quota, owner, syncable, root etag, upload workflow steps, ...

Finally, a logical `storage space id` is not tied to a specific [*storage provider*]({{< ref "#storage-providers" >}}). If the [*storage driver*]({{< ref "#storage-drivers" >}}) supports it, we can import existing files including their `file id`, which makes it possible to move [*storage spaces*]({{< ref "#storage-spaces" >}}) between [*storage providers*]({{< ref "#storage-providers" >}}) to implement storage classes, e.g. with or without archival, workflows, on SSDs or HDDs.

## Shares
*To be clarified: we are aware that [*storage spaces*]({{< ref "#storage-spaces" >}}) may be too 'heavyweight' for ad hoc sharing with groups. That being said, there is no technical reason why group shares should not be treated like [*storage spaces*]({{< ref "#storage-spaces" >}}) that users can provision themselves. They would share the quota with the users home [*storage space*]({{< ref "#storage-spaces" >}}) and the share initiator would be the sole owner. Technically, the mechanism of treating a share like a new [*storage space*]({{< ref "#storage-spaces" >}}) would be the same. This obviously also extends to user shares and even file individual shares that would be wrapped in a virtual collection. It would also become possible to share collections of arbitrary files in a single storage space, e.g. the ten best pictures from a large album.*


## Storage Systems
>>>>>>> 43a14f50
Every *storage system* has different native capabilities like id and path based lookups, recursive change time propagation, permissions, trash, versions, archival and more.
A [*storage provider*]({{< ref "#storage-providers" >}}) makes the storage system available in the CS3 API by wrapping the capabilities as good as possible using a [*storage driver*]({{< ref "./storagedrivers.md" >}}).
There might be multiple [*storage drivers*]({{< ref "./storagedrivers.md" >}}) for a *storage system*, implementing different tradeoffs to match varying requirements.

### Gateways
A *gateway* acts as a facade to the storage related services. It authenticates and forwards API calls that are publicly accessible.
<|MERGE_RESOLUTION|>--- conflicted
+++ resolved
@@ -18,7 +18,6 @@
 - a *symlink*, or
 - a [*reference*]({{< ref "#references" >}}) which can point to a resource in another [*storage provider*]({{< ref "#storage-providers" >}})
 
-<<<<<<< HEAD
 ### References
 A *reference* identifies a [*resource*]({{< ref "#resources" >}}). A [*CS3 reference*](https://cs3org.github.io/cs3apis/#cs3.storage.provider.v1beta1.Reference) can carry a *path* and a [CS3 *resource id*](https://cs3org.github.io/cs3apis/#cs3.storage.provider.v1beta1.ResourceId). The references come in two flavors: absolute and combined.
 Absolute references have either the *path* or the *resource id* set:
@@ -27,7 +26,6 @@
 Combined references have both, *path* and *resource id* set:
 - the *resource id* identifies the root [*resource*]({{< ref "#resources" >}})
 - the *path* is relative to that root. It MUST start with `.`
-=======
 ## References
 
 A *reference* is a logical concept that identifies a [*resource*]({{< ref "#resources" >}}). A [*CS3 reference*](https://cs3org.github.io/cs3apis/#cs3.storage.provider.v1beta1.Reference) consists of either
@@ -49,8 +47,8 @@
 While all components are optional, only three cases are used:
 | format | example | description |
 |-|-|-|
-| `!:<absolute_path>` | `!:/absolute/path/to/file.ext` | absolute path | 
-| `<storage_space>!:<relative_path>` | `ee1687e5-ac7f-426d-a6c0-03fed91d5f62!:path/to/file.ext` | path relative to the root of the storage space | 
+| `!:<absolute_path>` | `!:/absolute/path/to/file.ext` | absolute path |
+| `<storage_space>!:<relative_path>` | `ee1687e5-ac7f-426d-a6c0-03fed91d5f62!:path/to/file.ext` | path relative to the root of the storage space |
 | `<storage_space>!<root>:<relative_path>` | `ee1687e5-ac7f-426d-a6c0-03fed91d5f62!c3cf23bb-8f47-4719-a150-1d25a1f6fb56:to/file.ext` | path relative to the specified node in the storage space, used to reference resources without disclosing parent paths |
 
 `<storage_space>` should be a UUID to prevent references from breaking when a *user* or [*storage space*]({{< ref "#storage-spaces" >}}) gets renamed. But it can also be derived from a migration of an oc10 instance by concatenating an instance identifier and the numeric storage id from oc10, e.g. `oc10-instance-a$1234`.
@@ -105,22 +103,18 @@
 {{< /hint >}}
 ## Storage Providers
 
-A *storage provider* manages [*resources*]({{< ref "#resources" >}}) identified by a [*reference*]({{< ref "#references" >}})
-by accessing a [*storage system*]({{< ref "#storage-systems" >}}) with a [*storage driver*]({{< ref "#storage-drivers" >}}).
+## Technical concepts
 
+### Storage Systems
 {{< svg src="extensions/storage/static/storageprovider.drawio.svg" >}}
 
 {{< hint warning >}}
 **Proposed Change**
 A *storage provider* manages multiple [*storage spaces*]({{< ref "#storage-space" >}})
 by accessing a [*storage system*]({{< ref "#storage-systems" >}}) with a [*storage driver*]({{< ref "#storage-drivers" >}}).
->>>>>>> 43a14f50
 
-## Technical concepts
+{{< svg src="extensions/storage/static/storageprovider-spaces.drawio.svg" >}}
 
-<<<<<<< HEAD
-### Storage Systems
-=======
 By making [*storage providers*]({{< ref "#storage-providers" >}}) aware of [*storage spaces*]({{< ref "#storage-spaces" >}}) we can get rid of the current `enablehome` flag / hack in reva, which lead to the [spawn of `*home` drivers](https://github.com/cs3org/reva/tree/master/pkg/storage/fs). Furthermore, provisioning a new [*storage space*]({{< ref "#storage-space" >}}) becomes a generic operation, regardless of the need of provisioning a new user home or a new project space.
 {{< /hint >}}
 
@@ -148,7 +142,7 @@
 ## Storage Spaces
 A *storage space* is a logical concept:
 It is a tree of [*resources*]({{< ref "#resources" >}})*resources*
-with a single *owner* (*user* or *group*), 
+with a single *owner* (*user* or *group*),
 a *quota* and *permissions*, identified by a `storage space id`.
 
 {{< svg src="extensions/storage/static/storagespace.drawio.svg" >}}
@@ -162,7 +156,6 @@
 
 
 ## Storage Systems
->>>>>>> 43a14f50
 Every *storage system* has different native capabilities like id and path based lookups, recursive change time propagation, permissions, trash, versions, archival and more.
 A [*storage provider*]({{< ref "#storage-providers" >}}) makes the storage system available in the CS3 API by wrapping the capabilities as good as possible using a [*storage driver*]({{< ref "./storagedrivers.md" >}}).
 There might be multiple [*storage drivers*]({{< ref "./storagedrivers.md" >}}) for a *storage system*, implementing different tradeoffs to match varying requirements.
