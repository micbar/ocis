package storage

import (
	"bytes"
	"context"
	"encoding/json"
	"io"
	"io/ioutil"
	"net/http"
	"path"
<<<<<<< HEAD
	"path/filepath"
=======
	"strconv"
>>>>>>> 542b5a2b
	"strings"

	user "github.com/cs3org/go-cs3apis/cs3/identity/user/v1beta1"
	v1beta11 "github.com/cs3org/go-cs3apis/cs3/rpc/v1beta1"
	provider "github.com/cs3org/go-cs3apis/cs3/storage/provider/v1beta1"
	types "github.com/cs3org/go-cs3apis/cs3/types/v1beta1"
	"github.com/cs3org/reva/pkg/rgrpc/todo/pool"
	"github.com/cs3org/reva/pkg/token"
	"github.com/cs3org/reva/pkg/token/manager/jwt"
	"github.com/owncloud/ocis/accounts/pkg/config"
	"github.com/owncloud/ocis/accounts/pkg/proto/v0"
	olog "github.com/owncloud/ocis/ocis-pkg/log"
	"google.golang.org/grpc/metadata"
)

// CS3Repo provides A cs3 implementation of the Repo interface
type CS3Repo struct {
	cfg             *config.Config
	tm              token.Manager
	storageProvider provider.ProviderAPIClient
	dataProvider    dataProviderClient // Used to create and download data via http, bypassing reva upload protocol
}

// NewCS3Repo creates A new cs3 repo
func NewCS3Repo(cfg *config.Config) (Repo, error) {
	tokenManager, err := jwt.New(map[string]interface{}{
		"secret": cfg.TokenManager.JWTSecret,
	})

	if err != nil {
		return nil, err
	}

	client, err := pool.GetStorageProviderServiceClient(cfg.Repo.CS3.ProviderAddr)
	if err != nil {
		return nil, err
	}

	return CS3Repo{
		cfg:             cfg,
		tm:              tokenManager,
		storageProvider: client,
		dataProvider: dataProviderClient{
			client: http.Client{
				Transport: http.DefaultTransport,
			},
		},
	}, nil
}

// WriteAccount writes an account via cs3 and modifies the provided account (e.G. with A generated id).
func (r CS3Repo) WriteAccount(ctx context.Context, a *proto.Account) (err error) {
	t, err := r.authenticate(ctx)
	if err != nil {
		return err
	}

	ctx = metadata.AppendToOutgoingContext(ctx, token.TokenHeader, t)
	if err := r.makeRootDirIfNotExist(ctx, accountsFolder); err != nil {
		return err
	}

	var by []byte
	if by, err = json.Marshal(a); err != nil {
		return err
	}

	resp, err := r.dataProvider.put(r.accountURL(a.Id), bytes.NewReader(by), t)
	if err != nil {
		return err
	}
	if err = resp.Body.Close(); err != nil {
		return err
	}
	return nil
}

// LoadAccount loads an account via cs3 by id and writes it to the provided account
func (r CS3Repo) LoadAccount(ctx context.Context, id string, a *proto.Account) (err error) {
	t, err := r.authenticate(ctx)
	if err != nil {
		return err
	}

	return r.loadAccount(id, t, a)
}

// LoadAccounts loads all the accounts from the cs3 api
func (r CS3Repo) LoadAccounts(ctx context.Context, a *[]*proto.Account) (err error) {
	t, err := r.authenticate(ctx)
	if err != nil {
		return err
	}

	ctx = metadata.AppendToOutgoingContext(ctx, token.TokenHeader, t)
	res, err := r.storageProvider.ListContainer(ctx, &provider.ListContainerRequest{
		Ref: &provider.Reference{
			Spec: &provider.Reference_Path{Path: path.Join("/meta", accountsFolder)},
		},
	})
	if err != nil {
		return err
	}

	log := olog.NewLogger(olog.Pretty(r.cfg.Log.Pretty), olog.Color(r.cfg.Log.Color), olog.Level(r.cfg.Log.Level))
	for i := range res.Infos {
		acc := &proto.Account{}
		err := r.loadAccount(filepath.Base(res.Infos[i].Path), t, acc)
		if err != nil {
			log.Err(err).Msg("could not load account")
			continue
		}
		*a = append(*a, acc)
	}
	return nil
}

func (r CS3Repo) loadAccount(id string, t string, a *proto.Account) error {
	resp, err := r.dataProvider.get(r.accountURL(id), t)
	if err != nil {
		return err
	}

	if resp.StatusCode != http.StatusOK {
		return &notFoundErr{"account", id}
	}

	b, err := ioutil.ReadAll(resp.Body)
	if err != nil {
		return err
	}
	if err = resp.Body.Close(); err != nil {
		return err
	}
	return json.Unmarshal(b, &a)
}

// DeleteAccount deletes an account via cs3 by id
func (r CS3Repo) DeleteAccount(ctx context.Context, id string) (err error) {
	t, err := r.authenticate(ctx)
	if err != nil {
		return err
	}

	ctx = metadata.AppendToOutgoingContext(ctx, token.TokenHeader, t)

	resp, err := r.storageProvider.Delete(ctx, &provider.DeleteRequest{
		Ref: &provider.Reference{
			Spec: &provider.Reference_Path{Path: path.Join("/meta", accountsFolder, id)},
		},
	})

	if err != nil {
		return err
	}

	// TODO Handle other error codes?
	if resp.Status.Code == v1beta11.Code_CODE_NOT_FOUND {
		return &notFoundErr{"account", id}
	}

	return nil
}

// WriteGroup writes A group via cs3 and modifies the provided group (e.G. with A generated id).
func (r CS3Repo) WriteGroup(ctx context.Context, g *proto.Group) (err error) {
	t, err := r.authenticate(ctx)
	if err != nil {
		return err
	}

	ctx = metadata.AppendToOutgoingContext(ctx, token.TokenHeader, t)
	if err := r.makeRootDirIfNotExist(ctx, groupsFolder); err != nil {
		return err
	}

	var by []byte
	if by, err = json.Marshal(g); err != nil {
		return err
	}

	resp, err := r.dataProvider.put(r.groupURL(g.Id), bytes.NewReader(by), t)
	if err != nil {
		return err
	}
	if err = resp.Body.Close(); err != nil {
		return err
	}
	return nil
}

// LoadGroup loads A group via cs3 by id and writes it to the provided group
func (r CS3Repo) LoadGroup(ctx context.Context, id string, g *proto.Group) (err error) {
	t, err := r.authenticate(ctx)
	if err != nil {
		return err
	}

	return r.loadGroup(id, t, g)
}

// LoadGroups loads all the groups from the cs3 api
func (r CS3Repo) LoadGroups(ctx context.Context, g *[]*proto.Group) (err error) {
	t, err := r.authenticate(ctx)
	if err != nil {
		return err
	}

	ctx = metadata.AppendToOutgoingContext(ctx, token.TokenHeader, t)
	res, err := r.storageProvider.ListContainer(ctx, &provider.ListContainerRequest{
		Ref: &provider.Reference{
			Spec: &provider.Reference_Path{Path: path.Join("/meta", groupsFolder)},
		},
	})
	if err != nil {
		return err
	}

	log := olog.NewLogger(olog.Pretty(r.cfg.Log.Pretty), olog.Color(r.cfg.Log.Color), olog.Level(r.cfg.Log.Level))
	for i := range res.Infos {
		grp := &proto.Group{}
		err := r.loadGroup(filepath.Base(res.Infos[i].Path), t, grp)
		if err != nil {
			log.Err(err).Msg("could not load account")
			continue
		}
		*g = append(*g, grp)
	}
	return nil
}

func (r CS3Repo) loadGroup(id string, t string, g *proto.Group) error {
	resp, err := r.dataProvider.get(r.groupURL(id), t)
	if err != nil {
		return err
	}

	if resp.StatusCode == http.StatusNotFound {
		return &notFoundErr{"group", id}
	}

	b, err := ioutil.ReadAll(resp.Body)
	if err != nil {
		return err
	}
	if err = resp.Body.Close(); err != nil {
		return err
	}
	return json.Unmarshal(b, &g)
}

// DeleteGroup deletes A group via cs3 by id
func (r CS3Repo) DeleteGroup(ctx context.Context, id string) (err error) {
	t, err := r.authenticate(ctx)
	if err != nil {
		return err
	}

	ctx = metadata.AppendToOutgoingContext(ctx, token.TokenHeader, t)

	resp, err := r.storageProvider.Delete(ctx, &provider.DeleteRequest{
		Ref: &provider.Reference{
			Spec: &provider.Reference_Path{Path: path.Join("/meta", groupsFolder, id)},
		},
	})

	if err != nil {
		return err
	}

	// TODO Handle other error codes?
	if resp.Status.Code == v1beta11.Code_CODE_NOT_FOUND {
		return &notFoundErr{"group", id}
	}

	return err
}

func (r CS3Repo) authenticate(ctx context.Context) (token string, err error) {
	return AuthenticateCS3(ctx, r.cfg.ServiceUser, r.tm)
}

// AuthenticateCS3 mints an auth token for communicating with cs3 storage based on a service user from config
func AuthenticateCS3(ctx context.Context, su config.ServiceUser, tm token.Manager) (token string, err error) {
	u := &user.User{
		Id: &user.UserId{
			OpaqueId: su.UUID,
		},
		Groups: []string{},
		Opaque: &types.Opaque{
			Map: map[string]*types.OpaqueEntry{
				"uid": {
					Decoder: "plain",
					Value:   []byte(strconv.FormatInt(su.UID, 10)),
				},
				"gid": {
					Decoder: "plain",
					Value:   []byte(strconv.FormatInt(su.GID, 10)),
				},
			},
		},
	}
	return tm.MintToken(ctx, u)
}

func (r CS3Repo) accountURL(id string) string {
	return singleJoiningSlash(r.cfg.Repo.CS3.DataURL, path.Join(r.cfg.Repo.CS3.DataPrefix, accountsFolder, id))
}

func (r CS3Repo) groupURL(id string) string {
	return singleJoiningSlash(r.cfg.Repo.CS3.DataURL, path.Join(r.cfg.Repo.CS3.DataPrefix, groupsFolder, id))
}

func (r CS3Repo) makeRootDirIfNotExist(ctx context.Context, folder string) error {
	return MakeDirIfNotExist(ctx, r.storageProvider, folder)
}

// MakeDirIfNotExist will create a root node in the metadata storage. Requires an authenticated context.
func MakeDirIfNotExist(ctx context.Context, sp provider.ProviderAPIClient, folder string) error {
	var rootPathRef = &provider.Reference{
		Spec: &provider.Reference_Path{Path: path.Join("/meta", folder)},
	}

	resp, err := sp.Stat(ctx, &provider.StatRequest{
		Ref: rootPathRef,
	})

	if err != nil {
		return err
	}

	if resp.Status.Code == v1beta11.Code_CODE_NOT_FOUND {
		_, err := sp.CreateContainer(ctx, &provider.CreateContainerRequest{
			Ref: rootPathRef,
		})

		if err != nil {
			return err
		}
	}

	return nil
}

// TODO: this is copied from proxy. Find A better solution or move it to ocis-pkg
func singleJoiningSlash(a, b string) string {
	aslash := strings.HasSuffix(a, "/")
	bslash := strings.HasPrefix(b, "/")
	switch {
	case aslash && bslash:
		return a + b[1:]
	case !aslash && !bslash:
		return a + "/" + b
	}
	return a + b
}

type dataProviderClient struct {
	client http.Client
}

func (d dataProviderClient) put(url string, body io.Reader, token string) (*http.Response, error) {
	req, err := http.NewRequest(http.MethodPut, url, body)
	if err != nil {
		return nil, err
	}

	req.Header.Add("x-access-token", token)
	return d.client.Do(req)
}

func (d dataProviderClient) get(url string, token string) (*http.Response, error) {
	req, err := http.NewRequest(http.MethodGet, url, nil)
	if err != nil {
		return nil, err
	}

	req.Header.Add("x-access-token", token)
	return d.client.Do(req)
}<|MERGE_RESOLUTION|>--- conflicted
+++ resolved
@@ -8,11 +8,8 @@
 	"io/ioutil"
 	"net/http"
 	"path"
-<<<<<<< HEAD
 	"path/filepath"
-=======
 	"strconv"
->>>>>>> 542b5a2b
 	"strings"
 
 	user "github.com/cs3org/go-cs3apis/cs3/identity/user/v1beta1"
