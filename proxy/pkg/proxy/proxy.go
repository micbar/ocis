package proxy

import (
	"crypto/tls"
	"fmt"
	"net"
	"net/http"
	"net/http/httputil"
	"net/url"
	"regexp"
	"strings"
	"time"

	chimiddleware "github.com/go-chi/chi/v5/middleware"
	"go-micro.dev/v4/selector"

	"go.opentelemetry.io/otel/attribute"

	"github.com/owncloud/ocis/ocis-pkg/log"
	"github.com/owncloud/ocis/ocis-pkg/registry"
	pkgtrace "github.com/owncloud/ocis/ocis-pkg/tracing"
	"github.com/owncloud/ocis/proxy/pkg/config"
	"github.com/owncloud/ocis/proxy/pkg/proxy/policy"
	proxytracing "github.com/owncloud/ocis/proxy/pkg/tracing"
	"go.opentelemetry.io/otel/propagation"
	"go.opentelemetry.io/otel/trace"
)

// MultiHostReverseProxy extends "httputil" to support multiple hosts with different policies
type MultiHostReverseProxy struct {
	httputil.ReverseProxy
	// Directors holds policy        route type        method    endpoint         Director
	Directors      map[string]map[config.RouteType]map[string]map[string]func(req *http.Request)
	PolicySelector policy.Selector
	logger         log.Logger
	config         *config.Config
}

// NewMultiHostReverseProxy creates a new MultiHostReverseProxy
func NewMultiHostReverseProxy(opts ...Option) *MultiHostReverseProxy {
	options := newOptions(opts...)

	rp := &MultiHostReverseProxy{
		Directors: make(map[string]map[config.RouteType]map[string]map[string]func(req *http.Request)),
		logger:    options.Logger,
		config:    options.Config,
	}
	rp.Director = rp.directorSelectionDirector

	// equals http.DefaultTransport except TLSClientConfig
	rp.Transport = &http.Transport{
		Proxy: http.ProxyFromEnvironment,
		DialContext: (&net.Dialer{
			Timeout:   30 * time.Second,
			KeepAlive: 30 * time.Second,
			DualStack: true,
		}).DialContext,
		ForceAttemptHTTP2:     true,
		MaxIdleConns:          100,
		IdleConnTimeout:       90 * time.Second,
		TLSHandshakeTimeout:   10 * time.Second,
		ExpectContinueTimeout: 1 * time.Second,
		TLSClientConfig: &tls.Config{
			InsecureSkipVerify: options.Config.InsecureBackends, //nolint:gosec
		},
	}

	if options.Config.PolicySelector == nil {
		firstPolicy := options.Config.Policies[0].Name
		rp.logger.Warn().Str("policy", firstPolicy).Msg("policy-selector not configured. Will always use first policy")
		options.Config.PolicySelector = &config.PolicySelector{
			Static: &config.StaticSelectorConf{
				Policy: firstPolicy,
			},
		}
	}

	rp.logger.Debug().
		Interface("selector_config", options.Config.PolicySelector).
		Msg("loading policy-selector")

	policySelector, err := policy.LoadSelector(options.Config.PolicySelector)
	if err != nil {
		rp.logger.Fatal().Err(err).Msg("Could not load policy-selector")
	}

	rp.PolicySelector = policySelector

	for _, pol := range options.Config.Policies {
		for _, route := range pol.Routes {
			rp.logger.Debug().Str("fwd: ", route.Endpoint)

			if route.Backend == "" && route.Service == "" {
				rp.logger.Fatal().Interface("route", route).Msg("neither Backend nor Service is set")
			}
			uri, err2 := url.Parse(route.Backend)
			if err2 != nil {
				rp.logger.
					Fatal(). // fail early on misconfiguration
					Err(err2).
					Str("backend", route.Backend).
					Msg("malformed url")
			}

			// here the backend is used as a uri
			rp.AddHost(pol.Name, uri, route)
		}
	}

	return rp
}

func (p *MultiHostReverseProxy) directorSelectionDirector(r *http.Request) {
	pol, err := p.PolicySelector(r)
	if err != nil {
		p.logger.Error().Err(err).Msg("Error while selecting pol")
		return
	}

	if _, ok := p.Directors[pol]; !ok {
		p.logger.
			Error().
			Str("policy", pol).
			Msg("policy is not configured")
		return
	}

	method := ""
	// find matching director
	for _, rt := range config.RouteTypes {
		var handler func(string, url.URL) bool
		switch rt {
		case config.QueryRoute:
			handler = p.queryRouteMatcher
		case config.RegexRoute:
			handler = p.regexRouteMatcher
		case config.PrefixRoute:
			fallthrough
		default:
			handler = p.prefixRouteMatcher
		}
		if p.Directors[pol][rt][r.Method] != nil {
			// use specific method
			method = r.Method
		}
		for endpoint := range p.Directors[pol][rt][method] {
			if handler(endpoint, *r.URL) {

				p.logger.Debug().
					Str("policy", pol).
					Str("method", r.Method).
					Str("prefix", endpoint).
					Str("path", r.URL.Path).
					Str("routeType", string(rt)).
					Msg("director found")

				p.Directors[pol][rt][method][endpoint](r)
				return
			}
		}
	}

	// override default director with root. If any
	switch {
	case p.Directors[pol][config.PrefixRoute][method]["/"] != nil:
		// try specific method
		p.Directors[pol][config.PrefixRoute][method]["/"](r)
		return
	case p.Directors[pol][config.PrefixRoute][""]["/"] != nil:
		// fallback to unspecific method
		p.Directors[pol][config.PrefixRoute][""]["/"](r)
		return
	}

	p.logger.
		Warn().
		Str("policy", pol).
		Str("path", r.URL.Path).
		Msg("no director found")
}

func singleJoiningSlash(a, b string) string {
	aslash := strings.HasSuffix(a, "/")
	bslash := strings.HasPrefix(b, "/")
	switch {
	case aslash && bslash:
		return a + b[1:]
	case !aslash && !bslash:
		return a + "/" + b
	}
	return a + b
}

// AddHost undocumented
func (p *MultiHostReverseProxy) AddHost(policy string, target *url.URL, rt config.Route) {
	targetQuery := target.RawQuery
	if p.Directors[policy] == nil {
		p.Directors[policy] = make(map[config.RouteType]map[string]map[string]func(req *http.Request))
	}
	routeType := config.DefaultRouteType
	if rt.Type != "" {
		routeType = rt.Type
	}
	if p.Directors[policy][routeType] == nil {
		p.Directors[policy][routeType] = make(map[string]map[string]func(req *http.Request))
	}
	if p.Directors[policy][routeType][rt.Method] == nil {
		p.Directors[policy][routeType][rt.Method] = make(map[string]func(req *http.Request))
	}
<<<<<<< HEAD
	p.Directors[policy][routeType][rt.Method][rt.Endpoint] = func(req *http.Request) {
		req.URL.Scheme = target.Scheme
		req.URL.Host = target.Host
=======

	reg := registry.GetRegistry()
	sel := selector.NewSelector(selector.Registry(reg))

	p.Directors[policy][routeType][rt.Endpoint] = func(req *http.Request) {
		if rt.Service != "" {
			// select next node
			next, err := sel.Select(rt.Service)
			if err != nil {
				fmt.Println(fmt.Errorf("could not select %s service from the registry: %v", rt.Service, err))
				return // TODO error? fallback to target.Host & Scheme?
			}
			node, err := next()
			if err != nil {
				fmt.Println(fmt.Errorf("could not select next node for service %s: %v", rt.Service, err))
				return // TODO error? fallback to target.Host & Scheme?
			}
			req.URL.Host = node.Address
			req.URL.Scheme = node.Metadata["protocol"] // TODO check property exists?

		} else {
			req.URL.Host = target.Host
			req.URL.Scheme = target.Scheme
		}

>>>>>>> 4343cf3d
		// Apache deployments host addresses need to match on req.Host and req.URL.Host
		// see https://stackoverflow.com/questions/34745654/golang-reverseproxy-with-apache2-sni-hostname-error
		if rt.ApacheVHost {
			req.Host = target.Host
		}

		req.URL.Path = singleJoiningSlash(target.Path, req.URL.Path)
		if targetQuery == "" || req.URL.RawQuery == "" {
			req.URL.RawQuery = targetQuery + req.URL.RawQuery
		} else {
			req.URL.RawQuery = targetQuery + "&" + req.URL.RawQuery
		}
		if _, ok := req.Header["User-Agent"]; !ok {
			// explicitly disable User-Agent so it's not set to default value
			req.Header.Set("User-Agent", "")
		}
	}
}

func (p *MultiHostReverseProxy) ServeHTTP(w http.ResponseWriter, r *http.Request) {
	var (
		ctx  = r.Context()
		span trace.Span
	)

	tracer := proxytracing.TraceProvider.Tracer("proxy")
	ctx, span = tracer.Start(ctx, fmt.Sprintf("%s %v", r.Method, r.URL.Path))
	defer span.End()

	span.SetAttributes(
		attribute.KeyValue{
			Key:   "x-request-id",
			Value: attribute.StringValue(chimiddleware.GetReqID(r.Context())),
		})

	pkgtrace.Propagator.Inject(ctx, propagation.HeaderCarrier(r.Header))

	p.ReverseProxy.ServeHTTP(w, r.WithContext(ctx))
}

func (p MultiHostReverseProxy) queryRouteMatcher(endpoint string, target url.URL) bool {
	u, _ := url.Parse(endpoint)
	if !strings.HasPrefix(target.Path, u.Path) || endpoint == "/" {
		return false
	}
	q := u.Query()
	if len(q) == 0 {
		return false
	}
	tq := target.Query()
	for k := range q {
		if q.Get(k) != tq.Get(k) {
			return false
		}
	}
	return true
}

func (p *MultiHostReverseProxy) regexRouteMatcher(pattern string, target url.URL) bool {
	matched, err := regexp.MatchString(pattern, target.String())
	if err != nil {
		p.logger.Warn().Err(err).Str("pattern", pattern).Msg("regex with pattern failed")
	}
	return matched
}

func (p *MultiHostReverseProxy) prefixRouteMatcher(prefix string, target url.URL) bool {
	return strings.HasPrefix(target.Path, prefix) && prefix != "/"
}<|MERGE_RESOLUTION|>--- conflicted
+++ resolved
@@ -207,16 +207,11 @@
 	if p.Directors[policy][routeType][rt.Method] == nil {
 		p.Directors[policy][routeType][rt.Method] = make(map[string]func(req *http.Request))
 	}
-<<<<<<< HEAD
-	p.Directors[policy][routeType][rt.Method][rt.Endpoint] = func(req *http.Request) {
-		req.URL.Scheme = target.Scheme
-		req.URL.Host = target.Host
-=======
 
 	reg := registry.GetRegistry()
 	sel := selector.NewSelector(selector.Registry(reg))
 
-	p.Directors[policy][routeType][rt.Endpoint] = func(req *http.Request) {
+	p.Directors[policy][routeType][rt.Method][rt.Endpoint] = func(req *http.Request) {
 		if rt.Service != "" {
 			// select next node
 			next, err := sel.Select(rt.Service)
@@ -237,7 +232,6 @@
 			req.URL.Scheme = target.Scheme
 		}
 
->>>>>>> 4343cf3d
 		// Apache deployments host addresses need to match on req.Host and req.URL.Host
 		// see https://stackoverflow.com/questions/34745654/golang-reverseproxy-with-apache2-sni-hostname-error
 		if rt.ApacheVHost {
