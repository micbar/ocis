<?php declare(strict_types=1);
/**
 * @author Viktor Scharf <scharf.vi@gmail.com>
 *
 * @copyright Copyright (c) 2023, ownCloud GmbH
 * @license AGPL-3.0
 *
 * This code is free software: you can redistribute it and/or modify
 * it under the terms of the GNU Affero General Public License, version 3,
 * as published by the Free Software Foundation.
 *
 * This program is distributed in the hope that it will be useful,
 * but WITHOUT ANY WARRANTY; without even the implied warranty of
 * MERCHANTABILITY or FITNESS FOR A PARTICULAR PURPOSE. See the
 * GNU Affero General Public License for more details.
 *
 * You should have received a copy of the GNU Affero General Public License, version 3,
 * along with this program.  If not, see <http://www.gnu.org/licenses/>
 *
 */

use Behat\Behat\Context\Context;
use Behat\Behat\Hook\Scope\BeforeScenarioScope;
use Psr\Http\Message\ResponseInterface;
use TestHelpers\GraphHelper;
use Behat\Gherkin\Node\TableNode;

require_once 'bootstrap.php';

/**
 * Acceptance test steps related to testing sharing ng features
 */
class SharingNgContext implements Context {
	private FeatureContext $featureContext;
	private SpacesContext $spacesContext;

	/**
	 * This will run before EVERY scenario.
	 * It will set the properties for this object.
	 *
	 * @BeforeScenario
	 *
	 * @param BeforeScenarioScope $scope
	 *
	 * @return void
	 */
	public function before(BeforeScenarioScope $scope): void {
		// Get the environment
		$environment = $scope->getEnvironment();
		// Get all the contexts you need in this context from here
		$this->featureContext = $environment->getContext('FeatureContext');
		$this->spacesContext = $environment->getContext('SpacesContext');
	}

	/**
	 * @param string $user
	 * @param TableNode|null $body
	 *
	 * @return ResponseInterface
	 * @throws Exception
	 * @throws \GuzzleHttp\Exception\GuzzleException
	 */
	public function createLinkShare(string $user, TableNode $body): ResponseInterface {
		$bodyRows = $body->getRowsHash();
		$space = $bodyRows['space'];
		$resourceType = $bodyRows['resourceType'];
		$resource = $bodyRows['resource'];

		$spaceId = ($this->spacesContext->getSpaceByName($user, $space))["id"];
		if ($resourceType === 'folder') {
			$itemId = $this->spacesContext->getResourceId($user, $space, $resource);
		} else {
			$itemId = $this->spacesContext->getFileId($user, $space, $resource);
		}

		$bodyRows['displayName'] = $bodyRows['displayName'] ?? null;
		$bodyRows['expirationDateTime'] = $bodyRows['expirationDateTime'] ?? null;
		$bodyRows['password'] = $bodyRows['password'] ?? null;
		$body = [
			'type' => $bodyRows['permissionsRole'],
			'displayName' => $bodyRows['displayName'],
			'expirationDateTime' => $bodyRows['expirationDateTime'],
			'password' => $this->featureContext->getActualPassword($bodyRows['password'])
		];

		return GraphHelper::createLinkShare(
			$this->featureContext->getBaseUrl(),
			$this->featureContext->getStepLineRef(),
			$user,
			$this->featureContext->getPasswordForUser($user),
			$spaceId,
			$itemId,
			\json_encode($body)
		);
	}

	/**
	 * @When /^user "([^"]*)" gets permissions list for (folder|file) "([^"]*)" of the space "([^"]*)" using the Graph API$/
	 *
	 * @param string $user
	 * @param string $fileOrFolder   (file|folder)
	 * @param string $resource
	 * @param string $space
	 *
	 * @return void
	 * @throws Exception
	 */
	public function theUserPermissionsListOfResource(string $user, string $fileOrFolder, string $resource, string $space):void {
		$spaceId = ($this->spacesContext->getSpaceByName($user, $space))["id"];

		if ($fileOrFolder === 'folder') {
			$itemId = $this->spacesContext->getResourceId($user, $space, $resource);
		} else {
			$itemId = $this->spacesContext->getFileId($user, $space, $resource);
		}
		$this->featureContext->setResponse(
			GraphHelper::getPermissionsList(
				$this->featureContext->getBaseUrl(),
				$this->featureContext->getStepLineRef(),
				$user,
				$this->featureContext->getPasswordForUser($user),
				$spaceId,
				$itemId
			)
		);
	}

	/**
	 * @param string $user
	 * @param TableNode $table
	 *
	 * @return ResponseInterface
	 *
	 * @throws JsonException
	 * @throws \GuzzleHttp\Exception\GuzzleException
	 * @throws Exception
	 */
	public function sendShareInvitation(string $user, TableNode $table): ResponseInterface {
		$rows = $table->getRowsHash();
		$spaceId = ($this->spacesContext->getSpaceByName($user, $rows['space']))["id"];

		$itemId = ($rows['resourceType'] === 'folder')
			? $this->spacesContext->getResourceId($user, $rows['space'], $rows['resource'])
			: $this->spacesContext->getFileId($user, $rows['space'], $rows['resource']);

		$sharees = array_map('trim', explode(',', $rows['sharee']));
		$shareTypes = array_map('trim', explode(',', $rows['shareType']));

		$shareeIds = [];
		foreach ($sharees as $index => $sharee) {
			$shareType = $shareTypes[$index];
			$shareeIds[] = ($shareType === 'user')
				? $this->featureContext->getAttributeOfCreatedUser($sharee, 'id')
				: $this->featureContext->getAttributeOfCreatedGroup($sharee, 'id');
		}

		$permissionsRole = $rows['permissionsRole'] ?? null;
		$permissionsAction = $rows['permissionsAction'] ?? null;
		$expireDate = $rows["expireDate"] ?? null;

		$response = GraphHelper::sendSharingInvitation(
			$this->featureContext->getBaseUrl(),
			$this->featureContext->getStepLineRef(),
			$user,
			$this->featureContext->getPasswordForUser($user),
			$spaceId,
			$itemId,
			$shareeIds,
			$shareTypes,
			$permissionsRole,
			$permissionsAction,
			$expireDate
		);
		if ($response->getStatusCode() === 200) {
			$this->featureContext->shareNgAddToCreatedUserGroupShares($response);
		}
		return $response;
	}

	/**
	 * @Given /^user "([^"]*)" has sent the following share invitation:$/
	 *
	 * @param string $user
	 * @param TableNode $table
	 *
	 * @return void
	 * @throws Exception
	 * @throws \GuzzleHttp\Exception\GuzzleException
	 */
	public function userHasSentTheFollowingShareInvitation(string $user, TableNode $table): void {
		$response = $this->sendShareInvitation($user, $table);
		$this->featureContext->theHTTPStatusCodeShouldBe(200, "", $response);
	}

	/**
	 * @When /^user "([^"]*)" sends the following share invitation using the Graph API:$/
	 *
	 * @param string $user
	 * @param TableNode $table
	 *
	 * @return void
	 * @throws Exception
	 * @throws \GuzzleHttp\Exception\GuzzleException
	 */
	public function userSendsTheFollowingShareInvitationUsingTheGraphApi(string $user, TableNode $table): void {
		$this->featureContext->setResponse(
			$this->sendShareInvitation($user, $table)
		);
	}

	/**
	 * @When /^user "([^"]*)" creates the following link share using the Graph API:$/
	 *
	 * @param string $user
	 * @param TableNode|null $body
	 *
	 * @return void
	 * @throws \GuzzleHttp\Exception\GuzzleException
	 */
	public function userCreatesAPublicLinkShareWithSettings(string $user, TableNode  $body):void {
		$response = $this->createLinkShare($user, $body);
		$this->featureContext->setResponse($response);
	}

	/**
	 * @Given /^user "([^"]*)" has created the following link share:$/
	 *
	 * @param string $user
	 * @param TableNode|null $body
	 *
	 * @return void
	 * @throws \GuzzleHttp\Exception\GuzzleException
	 */
	public function userHasCreatedTheFollowingLinkShare(string $user, TableNode  $body): void {
		$response = $this->createLinkShare($user, $body);
		$this->featureContext->theHTTPStatusCodeShouldBe(200, "Failed while creating public share link!", $response);
		$this->featureContext->shareNgAddToCreatedLinkShares($response);
	}

	/**
	 * @When /^user "([^"]*)" updates the last public link share using the Graph API with$/
	 *
	 * @param string $user
	 * @param TableNode|null $body
	 *
	 * @return void
	 * @throws Exception
	 */
	public function userUpdatesLastPublicLinkShareUsingTheGraphApiWith(string $user, TableNode  $body):void {
		$bodyRows = $body->getRowsHash();
		$space = $bodyRows['space'];
		$resourceType = $bodyRows['resourceType'];
		$resource = $bodyRows['resource'];
		$spaceId = ($this->spacesContext->getSpaceByName($user, $space))["id"];
		if ($resourceType === 'folder') {
			$itemId = $this->spacesContext->getResourceId($user, $space, $resource);
		} else {
			$itemId = $this->spacesContext->getFileId($user, $space, $resource);
		}

		if (\array_key_exists('role', $bodyRows) && \array_key_exists('expirationDateTime', $bodyRows)) {
			$body = [
				"expirationDateTime" => $bodyRows['expirationDateTime'],
				"link" => [
					"type" => $bodyRows['permissionsRole']
				]
			];
		} elseif (\array_key_exists('permissionsRole', $bodyRows)) {
			$body = [
				"link" => [
					"type" => $bodyRows['permissionsRole']
				]
			];
		} elseif (\array_key_exists('expirationDateTime', $bodyRows)) {
			$body = [
				"expirationDateTime" => $bodyRows['expirationDateTime']
			];
		} else {
			throw new Error('Expiration date or role is missing to update for share link!');
		}

		$response = GraphHelper::updateLinkShare(
			$this->featureContext->getBaseUrl(),
			$this->featureContext->getStepLineRef(),
			$user,
			$this->featureContext->getPasswordForUser($user),
			$spaceId,
			$itemId,
			\json_encode($body),
			$this->featureContext->shareNgGetLastCreatedLinkShareID()
		);
		$this->featureContext->setResponse($response);
	}

	/**
	 * @When user :user sets the following password for the last link share using the Graph API:
	 *
	 * @param string $user
	 * @param TableNode|null $body
	 *
	 * @return void
	 * @throws Exception
	 * @throws \GuzzleHttp\Exception\GuzzleException
	 */
	public function userSetsOrUpdatesFollowingPasswordForLastLinkShareUsingTheGraphApi(string $user, TableNode  $body):void {
		$bodyRows = $body->getRowsHash();
		$space = $bodyRows['space'];
		$resourceType = $bodyRows['resourceType'];
		$resource = $bodyRows['resource'];
		$spaceId = ($this->spacesContext->getSpaceByName($user, $space))["id"];
		if ($resourceType === 'folder') {
			$itemId = $this->spacesContext->getResourceId($user, $space, $resource);
		} else {
			$itemId = $this->spacesContext->getFileId($user, $space, $resource);
		}

		if (\array_key_exists('password', $bodyRows)) {
			$body = [
				"password" => $this->featureContext->getActualPassword($bodyRows['password']),
			];
		} else {
			throw new Error('Password is missing to set for share link!');
		}

<<<<<<< HEAD
		$response = GraphHelper::setPassword(
=======
		$response = GraphHelper::setLinkSharePassword(
>>>>>>> 22530966
			$this->featureContext->getBaseUrl(),
			$this->featureContext->getStepLineRef(),
			$user,
			$this->featureContext->getPasswordForUser($user),
			$spaceId,
			$itemId,
			\json_encode($body),
			$this->featureContext->shareNgGetLastCreatedLinkShareID()
		);
		$this->featureContext->setResponse($response);
	}

	/**
	 * @param string $sharer
	 * @param string $shareType (user|group)
	 * @param string $resourceType
	 * @param string $resource
	 * @param string $space
	 * @param string|null $sharee can be both user or group
	 *
	 * @return ResponseInterface
	 * @throws GuzzleException
	 * @throws JsonException
	 */
	public function removeSharePermission(
		string $sharer,
		string $shareType,
		string $resourceType,
		string $resource,
		string $space,
		?string $sharee = null
	): ResponseInterface {
		$spaceId = ($this->spacesContext->getSpaceByName($sharer, $space))["id"];
		$itemId = ($resourceType === 'folder')
			? $this->spacesContext->getResourceId($sharer, $space, $resource)
			: $this->spacesContext->getFileId($sharer, $space, $resource);

		$permId = ($shareType === 'link')
			? $this->featureContext->shareNgGetLastCreatedLinkShareID()
			: $this->featureContext->shareNgGetLastCreatedUserGroupShareID();
		return
			GraphHelper::deleteSharePermission(
				$this->featureContext->getBaseUrl(),
				$this->featureContext->getStepLineRef(),
				$sharer,
				$this->featureContext->getPasswordForUser($sharer),
				$spaceId,
				$itemId,
				$permId
			);
	}

	/**
	 * @When /^user "([^"]*)" removes the share permission of (user|group) "([^"]*)" from (file|folder) "([^"]*)" of space "([^"]*)" using the Graph API$/
	 *
	 * @param string $sharer
	 * @param string $shareType (user|group)
	 * @param string $sharee can be both user or group
	 * @param string $resourceType
	 * @param string $resource
	 * @param string $space
	 *
	 * @return void
	 * @throws JsonException
	 * @throws \GuzzleHttp\Exception\GuzzleException
	 */
	public function userRemovesSharePermissionOfUserFromResourceOfSpaceUsingGraphAPI(
		string $sharer,
		string $shareType,
		string $sharee,
		string $resourceType,
		string $resource,
		string $space
	): void {
		$this->featureContext->setResponse(
			$this->removeSharePermission($sharer, $shareType, $resourceType, $resource, $space)
		);
	}

	/**
	 * @When /^user "([^"]*)" removes the share permission of link from (file|folder) "([^"]*)" of space "([^"]*)" using the Graph API$/
	 *
	 * @param string $sharer
	 * @param string $resourceType
	 * @param string $resource
	 * @param string $space
	 *
	 * @return void
	 * @throws JsonException
	 * @throws GuzzleException
	 */
	public function userRemovesSharePermissionOfAResourceInLinkShareUsingGraphAPI(
		string $sharer,
		string $resourceType,
		string $resource,
		string $space
	):void {
		$this->featureContext->setResponse(
			$this->removeSharePermission($sharer, 'link', $resourceType, $resource, $space)
		);
	}
}<|MERGE_RESOLUTION|>--- conflicted
+++ resolved
@@ -322,11 +322,7 @@
 			throw new Error('Password is missing to set for share link!');
 		}
 
-<<<<<<< HEAD
-		$response = GraphHelper::setPassword(
-=======
 		$response = GraphHelper::setLinkSharePassword(
->>>>>>> 22530966
 			$this->featureContext->getBaseUrl(),
 			$this->featureContext->getStepLineRef(),
 			$user,
